from dagster._core.libraries import DagsterLibraryRegistry

from dagster_teradata.resources import (
    TeradataDagsterConnection as TeradataDagsterConnection,
    TeradataResource as TeradataResource,
    fetch_last_updated_timestamps as fetch_last_updated_timestamps,
    teradata_resource as teradata_resource,
)

<<<<<<< HEAD
from dagster_teradata.teradata_compute_cluster_manager import (
    TeradataComputeClusterManager as TeradataComputeClusterManager,
)

from dagster_teradata.ttu.bteq import Bteq as Bteq

__version__ = "0.0.2"
=======
__version__ = "0.0.3"
>>>>>>> 955fb450

DagsterLibraryRegistry.register(
    "dagster-teradata", __version__, is_dagster_package=False
)<|MERGE_RESOLUTION|>--- conflicted
+++ resolved
@@ -7,17 +7,13 @@
     teradata_resource as teradata_resource,
 )
 
-<<<<<<< HEAD
 from dagster_teradata.teradata_compute_cluster_manager import (
     TeradataComputeClusterManager as TeradataComputeClusterManager,
 )
 
 from dagster_teradata.ttu.bteq import Bteq as Bteq
 
-__version__ = "0.0.2"
-=======
 __version__ = "0.0.3"
->>>>>>> 955fb450
 
 DagsterLibraryRegistry.register(
     "dagster-teradata", __version__, is_dagster_package=False
