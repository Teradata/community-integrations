from contextlib import closing, contextmanager
from datetime import datetime
from textwrap import dedent
from typing import Any, List, Mapping, Optional, Sequence, Union, TYPE_CHECKING, Literal

import re
import dagster._check as check
import teradatasql
from dagster import (
    ConfigurableResource,
    IAttachDifferentObjectToOpContext,
    get_dagster_logger,
    resource,
)
from dagster._annotations import public
from dagster._core.definitions.resource_definition import dagster_maintained_resource
from dagster._utils.cached_method import cached_method
from pydantic import Field

from . import constants
from dagster_teradata.ttu.bteq import Bteq
from dagster_teradata.teradata_compute_cluster_manager import (
    TeradataComputeClusterManager,
)


def _handle_user_query_band_text(self, query_band_text) -> str:
    """Validate given query_band and append if required values missed in query_band."""
    # Ensures 'appname=dagster' and 'org=teradata-internal-telem' are in query_band_text.
    if query_band_text is not None:
        # checking org doesn't exist in query_band, appending 'org=teradata-internal-telem'
        #  If it exists, user might have set some value of their own, so doing nothing in that case
        pattern = r"org\s*=\s*([^;]*)"
        match = re.search(pattern, query_band_text)
        if not match:
            if not query_band_text.endswith(";"):
                query_band_text += ";"
            query_band_text += "org=teradata-internal-telem;"
        # Making sure appname in query_band contains 'dagster'
        pattern = r"appname\s*=\s*([^;]*)"
        # Search for the pattern in the query_band_text
        match = re.search(pattern, query_band_text)
        if match:
            appname_value = match.group(1).strip()
            # if appname exists and dagster not exists in appname then appending 'dagster' to existing
            # appname value
            if "dagster" not in appname_value.lower():
                new_appname_value = appname_value + "_dagster"
                # Optionally, you can replace the original value in the query_band_text
                updated_query_band_text = re.sub(
                    pattern, f"appname={new_appname_value}", query_band_text
                )
                query_band_text = updated_query_band_text
        else:
            # if appname doesn't exist in query_band, adding 'appname=dagster'
            if len(query_band_text.strip()) > 0 and not query_band_text.endswith(";"):
                query_band_text += ";"
            query_band_text += "appname=dagster;"
    else:
        query_band_text = "org=teradata-internal-telem;appname=dagster;"

    return query_band_text


class TeradataResource(ConfigurableResource, IAttachDifferentObjectToOpContext):
    host: Optional[str] = Field(description="Teradata Database Hostname")
    user: Optional[str] = Field(description="User login name.")
    password: Optional[str] = Field(description="User password.")
    database: Optional[str] = Field(
        default=None,
        description=("Name of the default database to use."),
    )
<<<<<<< HEAD
    query_band: Optional[str] = None
=======
    port: Optional[str] = None
    tmode: Optional[str] = "ANSI"
>>>>>>> 955fb450
    logmech: Optional[str] = None
    browser: Optional[str] = None
    browser_tab_timeout: Optional[int] = None
    browser_timeout: Optional[int] = None
<<<<<<< HEAD
    console_output_encoding: Optional[str] = Field(
        default="utf-8", description="Console output encoding."
    )
    bteq_session_encoding: Optional[str] = Field(
        default="ASCII", description="BTEQ session encoding."
    )
    bteq_output_width: Optional[int] = Field(
        default=65531, description="BTEQ output width."
    )
    bteq_quit_zero: Optional[bool] = Field(
        default=False, description="BTEQ quit zero flag."
    )
=======
    http_proxy: Optional[str] = None
    http_proxy_user: Optional[str] = None
    http_proxy_password: Optional[str] = None
    https_proxy: Optional[str] = None
    https_proxy_user: Optional[str] = None
    https_proxy_password: Optional[str] = None
    proxy_bypass_hosts: Optional[str] = None
    sslmode: Optional[str] = None
    sslca: Optional[str] = None
    sslcapath: Optional[str] = None
    sslcrc: Optional[str] = None
    sslcipher: Optional[str] = None
    sslprotocol: Optional[str] = None
    slcrl: Optional[bool] = None
    sslocsp: Optional[bool] = None
    oidc_sslmode: Optional[str] = None
>>>>>>> 955fb450

    @property
    @cached_method
    def _connection_args(self) -> Mapping[str, Any]:
        conn_args = {
            k: self._resolved_config_dict.get(k)
            for k in (
                "host",
                "user",
                "password",
                "database",
<<<<<<< HEAD
                "query_band",
=======
                "port",
                "tmode",
>>>>>>> 955fb450
                "logmech",
                "browser",
                "browser_tab_timeout",
                "browser_timeout",
<<<<<<< HEAD
=======
                "http_proxy",
                "http_proxy_user",
                "http_proxy_password",
                "https_proxy",
                "https_proxy_user",
                "https_proxy_password",
                "proxy_bypass_hosts",
                "sslmode",
                "sslca",
                "sslcapath",
                "sslcrc",
                "sslcipher",
                "sslprotocol",
                "slcrl",
                "sslocsp",
                "oidc_sslmode",
>>>>>>> 955fb450
            )
            if self._resolved_config_dict.get(k) is not None
        }
        return conn_args

    @public
    @contextmanager
    def get_connection(self):
        connection_params = {}
        if not self.host:
            raise ValueError("Host is required but not provided.")
        connection_params = {"host": self.host}
<<<<<<< HEAD

        if self.logmech is not None and self.logmech.lower() == "browser":
            # When logmech is "browser", username and password should not be provided.
            if self.user is not None or self.password is not None:
                raise ValueError(
                    "Username and password should not be specified when logmech is 'browser'"
                )
            if self.browser is not None:
                connection_params["browser"] = self.browser
            if self.browser_tab_timeout is not None:
                connection_params["browser_tab_timeout"] = str(self.browser_tab_timeout)
            if self.browser_timeout is not None:
                connection_params["browser_timeout"] = str(self.browser_timeout)
        else:
            if not self.user:
                raise ValueError("User is required but not provided.")
            if not self.password:
                raise ValueError("Password is required but not provided.")
            connection_params.update({"user": self.user, "password": self.password})
=======
>>>>>>> 955fb450

        if self.logmech is not None and self.logmech.lower() == "browser":
            # When logmech is "browser", username and password should not be provided.
            if self.user is not None or self.password is not None:
                raise ValueError(
                    "Username and password should not be specified when logmech is 'browser'"
                )
            if self.browser is not None:
                connection_params["browser"] = self.browser
            if self.browser_tab_timeout is not None:
                connection_params["browser_tab_timeout"] = str(self.browser_tab_timeout)
            if self.browser_timeout is not None:
                connection_params["browser_timeout"] = str(self.browser_timeout)
        else:
            if not self.user:
                raise ValueError("User is required but not provided.")
            if not self.password:
                raise ValueError("Password is required but not provided.")
            connection_params.update({"user": self.user, "password": self.password})
        if self.database is not None:
            connection_params["database"] = self.database
<<<<<<< HEAD
        if self.logmech is not None:
            connection_params["logmech"] = self.logmech
=======
        if self.port is not None:
            connection_params["port"] = self.port
        if self.tmode is not None:
            connection_params["tmode"] = self.tmode
        if self.logmech is not None:
            connection_params["logmech"] = self.logmech
        if self.http_proxy is not None:
            connection_params["http_proxy"] = self.http_proxy
        if self.http_proxy_user is not None:
            connection_params["http_proxy_user"] = self.http_proxy_user
        if self.http_proxy_password is not None:
            connection_params["http_proxy_password"] = self.http_proxy_password
        if self.https_proxy is not None:
            connection_params["https_proxy"] = self.https_proxy
        if self.https_proxy_user is not None:
            connection_params["https_proxy_user"] = self.https_proxy_user
        if self.https_proxy_password is not None:
            connection_params["https_proxy_password"] = self.https_proxy_password
        if self.proxy_bypass_hosts is not None:
            connection_params["proxy_bypass_hosts"] = self.proxy_bypass_hosts
        if self.sslmode is not None:
            connection_params["sslmode"] = self.sslmode
        if self.sslca is not None:
            connection_params["sslca"] = self.sslca
        if self.sslcapath is not None:
            connection_params["sslcapath"] = self.sslcapath
        if self.sslcrc is not None:
            connection_params["sslcrc"] = self.sslcrc
        if self.sslcipher is not None:
            connection_params["sslcipher"] = self.sslcipher
        if self.sslprotocol is not None:
            connection_params["sslprotocol"] = self.sslprotocol
        if self.slcrl is not None:
            connection_params["slcrl"] = str(self.slcrl)
        if self.sslocsp is not None:
            connection_params["sslocsp"] = str(self.sslocsp)
        if self.oidc_sslmode is not None:
            connection_params["oidc_sslmode"] = self.oidc_sslmode
>>>>>>> 955fb450

        teradata_conn = teradatasql.connect(**connection_params)
        self.set_query_band(self.query_band, teradata_conn)
        yield teradata_conn

    def set_query_band(self, query_band_text, teradata_conn):
        """Set SESSION Query Band for each connection session."""
        try:
            query_band_text = _handle_user_query_band_text(query_band_text)
            set_query_band_sql = f"SET QUERY_BAND='{query_band_text}' FOR SESSION"
            with teradata_conn.cursor() as cur:
                cur.execute(set_query_band_sql)
        except Exception:
            pass

    def get_object_to_set_on_execution_context(self) -> Any:
        # Directly create a TeradataDagsterConnection here for backcompat since the TeradataDagsterConnection
        # has methods this resource does not have
        return TeradataDagsterConnection(
            config=self._resolved_config_dict,
            log=get_dagster_logger(),
            teradata_connection_resource=self,
        )


class TeradataDagsterConnection:
    """A connection to Teradata that can execute queries. In general this class should not be
    directly instantiated, but rather used as a resource in an op or asset via the
    :py:func:`teradata_resource`.

    Note that the TeradataDagsterConnection is only used by the teradata_resource. The Pythonic TeradataResource does
    not use this TeradataDagsterConnection class.
    """

    def __init__(
        self,
        config: Mapping[str, str],
        log,
        teradata_connection_resource: TeradataResource,
    ):
        self.teradata_connection_resource = teradata_connection_resource
        self.compute_cluster_manager = TeradataComputeClusterManager(self, log)
        self.bteq = Bteq(self, teradata_connection_resource, log)
        self.log = log

    @public
    @contextmanager
    def get_connection(self):
        """Gets a connection to Teradata as a context manager.

        If using the execute_query or execute_queries methods,
        you do not need to create a connection using this context manager.

        Examples:
            .. code-block:: python

                @op(
                    required_resource_keys={"teradata"}
                )
                def execute_query(sql):
                    with context.resources.teradata.get_connection() as conn:
                        return conn.execute_query(sql, true, true)

        """
        with self.teradata_connection_resource.get_connection() as conn:
            yield conn

    @public
    def execute_query(
        self,
        sql: str,
        fetch_results: bool = False,
        single_result_row: bool = False,
    ):
        """Execute a query in Teradata.

        Args:
            sql (str): the query to be executed
            fetch_results (bool, optional): If True, fetch the query results. Defaults to False.
            single_result_row (bool, optional): If True, return only the first row of the result set.
                Effective only if `fetch_results` is True. Defaults to False.

        Examples:
            .. code-block:: python

                @op
                def get_database_info(teradata: TeradataResource):
                    teradata.execute_query("select * from dbc.dbcinfo")
        """
        check.str_param(sql, "sql")

        with self.get_connection() as conn:
            with closing(conn.cursor()) as cursor:
                # self.log.info("Executing query: " + sql)
                cursor.execute(sql)
                if fetch_results:
                    if single_result_row:
                        return self._single_result_row_handler(cursor)
                    else:
                        return cursor.fetchall()

    @public
    def execute_queries(
        self,
        sql_queries: Sequence[str],
        fetch_results: bool = False,
    ) -> Optional[Sequence[Any]]:
        """Execute multiple queries in Teradata.

        Args:
            sql_queries (Sequence[str]): List of queries to be executed in series
            fetch_results (bool, optional): If True, fetch the query results. Defaults to False.
            single_result_row (bool, optional): If True, return only the first row of the result set.
                Effective only if `fetch_results` is True. Defaults to False.

        Examples:
            .. code-block:: python

                @op
                def create_fresh_database(teradata: TeradataResource):
                    queries = ["DROP DATABASE MY_DATABASE", "CREATE DATABASE MY_DATABASE"]
                    teradata.execute_queries(
                        sql_queries=queries
                    )

        """
        check.sequence_param(sql_queries, "sql_queries", of_type=str)

        results: List[Any] = []
        with self.get_connection() as conn:
            with closing(conn.cursor()) as cursor:
                for sql in sql_queries:
                    # self.log.info("Executing query: " + sql)
                    cursor.execute(sql)
                    if fetch_results:
                        results = results.append(cursor.fetchall())  # type: ignore
                        return results

    def bteq_operator(
        self,
        sql: Optional[str] = None,
        file_path: Optional[str] = None,
        remote_host: Optional[str] = None,
        remote_user: Optional[str] = None,
        remote_password: Optional[str] = None,
        ssh_key_path: Optional[str] = None,
        remote_port: int = 22,
        remote_working_dir: str = "/tmp",
        bteq_script_encoding: Optional[str] = "utf-8",
        bteq_session_encoding: Optional[str] = "ASCII",
        bteq_quit_rc: Union[int, List[int]] = 0,
        timeout: int | Literal[600] = 600,  # Default to 10 minutes
        timeout_rc: int | None = None,
    ) -> Optional[int]:
        """
        Execute BTEQ commands either locally or on a remote machine via SSH.

        This method provides a unified interface to run BTEQ operations with various configurations:
        - Local or remote execution
        - Direct SQL input or file-based input
        - Custom encoding settings
        - Timeout controls
        - Authentication via password or SSH key

        Args:
            sql (Optional[str]): SQL commands to execute directly. Mutually exclusive with file_path.
            file_path (Optional[str]): Path to file containing SQL commands. Mutually exclusive with sql.
            remote_host (Optional[str]): Hostname or IP for remote execution. None for local execution.
            remote_user (Optional[str]): Username for remote authentication. Required if remote_host specified.
            remote_password (Optional[str]): Password for remote authentication. Alternative to ssh_key_path.
            ssh_key_path (Optional[str]): Path to SSH private key for authentication. Alternative to remote_password.
            remote_port (int): SSH port for remote connection. Defaults to 22.
            remote_working_dir (str): Working directory on remote machine. Defaults to '/tmp'.
            bteq_script_encoding (Optional[str]): Encoding for BTEQ script file. Defaults to 'utf-8'.
            bteq_session_encoding (Optional[str]): Encoding for BTEQ session. Defaults to 'ASCII'.
            bteq_quit_rc (Union[int, List[int]]): Acceptable return codes for BTEQ execution. Defaults to 0.
            timeout (int | Literal[600]): Maximum execution time in seconds. Defaults to 600 (10 minutes).
            timeout_rc (int | None): Specific return code to use for timeout cases. Defaults to None.

        Returns:
            Optional[str]: The output of the BTEQ execution, or None if no output was produced.

        Raises:
            ValueError: If input validation fails, including:
                - Missing both sql and file_path
                - Providing both sql and file_path
                - Missing required remote authentication parameters
                - Invalid remote port specification
            DagsterError: If BTEQ execution fails or times out

        Note:
            - For remote execution, either remote_password or ssh_key_path must be provided (but not both)
            - Encoding handling follows these rules:
                * ASCII session encoding: Uses default system encoding
                * UTF8/UTF16 session encoding: Forces corresponding script encoding
            - Timeout handling:
                * MAXREQTIME parameter sets maximum execution time per request
                * EXITONDELAY forces exit if timeout occurs
                * Timeout return code can be customized

        Example:
            # Local execution with direct SQL
            >>> output = bteq_operator(sql="SELECT * FROM table;")

            # Remote execution with file
            >>> output = bteq_operator(
            ...     file_path="script.sql",
            ...     remote_host="example.com",
            ...     remote_user="user",
            ...     ssh_key_path="/path/to/key.pem"
            ... )
        """
        # Validate input parameters
        if not sql and not file_path:
            raise ValueError(
                "BteqOperator requires either the 'sql' or 'file_path' parameter. Both are missing."
            )

        if sum(bool(x) for x in [sql, file_path]) > 1:
            raise ValueError(
                "BteqOperator requires either the 'sql' or 'file_path' parameter but not both."
            )

        # Validate remote execution parameters if needed
        if remote_host:
            if not remote_user:
                raise ValueError("remote_user must be provided for remote execution")
            if not ssh_key_path and not remote_password:
                raise ValueError(
                    "Either ssh_key_path or remote_password must be provided for remote execution"
                )
            if remote_password and ssh_key_path:
                raise ValueError(
                    "Cannot specify both remote_password and ssh_key_path for remote execution"
                )

        # Validate network port
        if remote_port < 1 or remote_port > 65535:
            raise ValueError("remote_port must be a valid port number (1-65535)")

        # Handle encoding configuration
        temp_file_read_encoding = "UTF-8"
        if not bteq_session_encoding or bteq_session_encoding == "ASCII":
            bteq_session_encoding = ""
            if bteq_script_encoding == "UTF8":
                temp_file_read_encoding = "UTF-8"
            elif bteq_script_encoding == "UTF16":
                temp_file_read_encoding = "UTF-16"
            bteq_script_encoding = ""
        elif bteq_session_encoding == "UTF8" and (
            not bteq_script_encoding or bteq_script_encoding == "ASCII"
        ):
            bteq_script_encoding = "UTF8"
        elif bteq_session_encoding == "UTF16":
            if not bteq_script_encoding or bteq_script_encoding == "ASCII":
                bteq_script_encoding = "UTF8"

        # Map BTEQ encoding to Python file reading encoding
        if bteq_script_encoding == "UTF8":
            temp_file_read_encoding = "UTF-8"
        elif bteq_script_encoding == "UTF16":
            temp_file_read_encoding = "UTF-16"

        # Delegate execution to the underlying BTEQ implementation
        return self.bteq.bteq_operator(
            sql=sql,
            file_path=file_path,
            remote_host=remote_host,
            remote_user=remote_user,
            remote_password=remote_password,
            ssh_key_path=ssh_key_path,
            remote_port=remote_port,
            remote_working_dir=remote_working_dir,
            bteq_script_encoding=bteq_script_encoding,
            bteq_session_encoding=bteq_session_encoding,
            bteq_quit_rc=bteq_quit_rc,
            timeout=timeout,
            timeout_rc=timeout_rc,
            temp_file_read_encoding=temp_file_read_encoding,
        )

    def drop_database(self, databases: Union[str, Sequence[str]]) -> None:
        """
        Drop one or more databases in Teradata.

        Args:
            databases (Union[str, Sequence[str]]): Database name or list of database names to drop.

        Raises:
            Exception: Re-raises exceptions except for specific error codes.
        """
        if isinstance(databases, str):
            databases = [databases]

        with self.get_connection() as conn:
            with closing(conn.cursor()) as cursor:
                for database in databases:
                    try:
                        self.log.info(f"Dropping database: {database}")
                        cursor.execute(f"DROP DATABASE {database}")
                    except Exception as ex:
                        if "3802" in str(ex):  # Handle "database does not exist" error
                            self.log.warning(
                                f"Database '{database}' does not exist. Skipping."
                            )
                        else:
                            raise

    def drop_table(self, tables: Union[str, Sequence[str]]) -> None:
        """
        Drop one or more tables in Teradata.

        Args:
            tables (Union[str, Sequence[str]]): Table name or list of table names to drop.

        Raises:
            Exception: Re-raises exceptions except for specific error codes.
        """
        if isinstance(tables, str):
            tables = [tables]

        with self.get_connection() as conn:
            with closing(conn.cursor()) as cursor:
                for table in tables:
                    try:
                        self.log.info(f"Dropping table: {table}")
                        cursor.execute(f"DROP TABLE {table}")
                    except Exception as ex:
                        if "3807" in str(ex):  # Handle "table does not exist" error
                            self.log.warning(
                                f"Table '{table}' does not exist. Skipping."
                            )
                        else:
                            raise

    if TYPE_CHECKING:
        from dagster_aws.s3 import S3Resource

    @public
    def s3_to_teradata(
        self,
        s3: "S3Resource",
        s3_source_key: str,
        teradata_table: str,
        public_bucket: bool = False,
        teradata_authorization_name: str = "",
    ):
        """Loads CSV, JSON and Parquet format data from Amazon S3 to Teradata.

        Args:
            s3 (S3Resource): The S3Resource object used to interact with the S3 bucket.
            s3_source_key (str): The URI specifying the location of the S3 bucket. The URI format is
                /s3/YOUR-BUCKET.s3.amazonaws.com/YOUR-BUCKET-NAME.
                For more details, refer to:
                https://docs.teradata.com/search/documents?query=native+object+store&sort=last_update&virtual-field=title_only&content-lang=en-US.
            teradata_table (str): The name of the Teradata table to which the data will be loaded.
            public_bucket (bool): Indicates whether the provided S3 bucket is public. If true, the objects within
                the bucket can be accessed via a URL without authentication. If false, the bucket is considered private,
                and authentication must be provided. Default is False.
            teradata_authorization_name (str): The name of the Teradata Authorization Database Object, which controls access
                to the S3 object store. For more details, refer to:
                https://docs.teradata.com/r/Enterprise_IntelliFlex_VMware/Teradata-VantageTM-Native-Object-Store-Getting-Started-Guide-17.20/Setting-Up-Access/Controlling-Foreign-Table-Access-with-an-AUTHORIZATION-Object.

        Examples:
            .. code-block:: python

            import os
            import pytest
            from dagster import job, op
            from dagster_aws.s3 import S3Resource
            from dagster_teradata import TeradataResource, teradata_resource

            s3_resource = S3Resource(
                aws_access_key_id=os.getenv("aws_access_key_id"),
                aws_secret_access_key=os.getenv("aws_secret_access_key"),
                aws_session_token=os.getenv("aws_session_token")
            )

            teradata_resource = TeradataResource(
                host=os.getenv("TERADATA_HOST"),
                user=os.getenv("TERADATA_USER"),
                password=os.getenv("TERADATA_PASSWORD"),
                database=os.getenv("TERADATA_DATABASE")
            )


            def test_s3_to_teradata(tmp_path):
                @op(required_resource_keys={"teradata", "s3"})
                def example_test_s3_to_teradata(context):
                    context.resources.teradata.s3_to_teradata(
                        s3_resource, "/s3/mt255026-test.s3.amazonaws.com/people.csv", "people"
                    )

            @job(resource_defs={"teradata": teradata_resource, "s3": s3_resource})
            def example_job():
                example_test_s3_to_teradata()

            example_job.execute_in_process(resources={"s3": s3_resource, "teradata": teradata_resource})


        """
        credentials_part = "ACCESS_ID= '' ACCESS_KEY= ''"

        if not public_bucket:
            # Accessing data directly from the S3 bucket and creating permanent table inside the database
            if teradata_authorization_name:
                credentials_part = f"AUTHORIZATION={teradata_authorization_name}"
            else:
                access_key = s3.aws_access_key_id
                access_secret = s3.aws_secret_access_key
                token = s3.aws_session_token
                credentials_part = (
                    f"ACCESS_ID= '{access_key}' ACCESS_KEY= '{access_secret}'"
                )
                if token:
                    credentials_part = credentials_part + f" SESSION_TOKEN = '{token}'"

        sql = dedent(f"""
                    CREATE MULTISET TABLE {teradata_table} AS
                    (
                        SELECT * FROM (
                            LOCATION = '{s3_source_key}'
                            {credentials_part}
                        ) AS d
                    ) WITH DATA
                    """).rstrip()

        self.execute_query(sql)

    if TYPE_CHECKING:
        from dagster_azure.adls2 import ADLS2Resource

    @public
    def azure_blob_to_teradata(
        self,
        azure: "ADLS2Resource",
        blob_source_key: str,
        teradata_table: str,
        public_bucket: bool = False,
        teradata_authorization_name: str = "",
    ):
        """Loads CSV, JSON, and Parquet format data from Azure Blob Storage to Teradata.

        Args:
            azure (ADLS2Resource): The ADLS2Resource object used to interact with the Azure Blob .
            blob_source_key (str): The URI specifying the location of the Azure Blob object. The format is:
                `/az/YOUR-STORAGE-ACCOUNT.blob.core.windows.net/YOUR-CONTAINER/YOUR-BLOB-LOCATION`.
                Refer to the Teradata documentation for more details:
                https://docs.teradata.com/search/documents?query=native+object+store&sort=last_update&virtual-field=title_only&content-lang=en-US
            teradata_table (str): The name of the Teradata table where the data will be loaded.
            public_bucket (bool, optional): Indicates whether the Azure Blob container is public. If True,
                the objects in the container can be accessed without authentication. Defaults to False.
            teradata_authorization_name (str, optional): The name of the Teradata Authorization Database Object
                used to control access to the Azure Blob object store. This is required for secure access
                to private containers. Defaults to an empty string. Refer to the documentation:
                https://docs.teradata.com/r/Enterprise_IntelliFlex_VMware/Teradata-VantageTM-Native-Object-Store-Getting-Started-Guide-17.20/Setting-Up-Access/Controlling-Foreign-Table-Access-with-an-AUTHORIZATION-Object
        """
        credentials_part = "ACCESS_ID= '' ACCESS_KEY= ''"

        if not public_bucket:
            # Accessing data directly from the Azure Blob Storage and creating permanent table inside the database
            if teradata_authorization_name:
                credentials_part = f"AUTHORIZATION={teradata_authorization_name}"
            else:
                # Obtaining Azure client ID and secret from the ADLS2Resource resource
                azure_access_key = azure.storage_account
                azure_secret_key = azure.credential.token
                credentials_part = (
                    f"ACCESS_ID= '{azure_access_key}' ACCESS_KEY= '{azure_secret_key}'"
                )

        sql = dedent(f"""
                    CREATE MULTISET TABLE {teradata_table} AS
                    (
                        SELECT * FROM (
                            LOCATION = '{blob_source_key}'
                            {credentials_part}
                        ) AS d
                    ) WITH DATA
                    """).rstrip()

        self.execute_query(sql)

    # Handler to handle single result set of a SQL query
    def _single_result_row_handler(self, cursor):
        records = cursor.fetchone()
        if isinstance(records, list):
            return records[0]
        if records is None:
            return records
        raise TypeError(f"Unexpected results: {cursor.fetchone()!r}")

    def create_teradata_compute_cluster(
        self,
        compute_profile_name: str,
        compute_group_name: str,
        query_strategy: str = "STANDARD",
        compute_map: Optional[str] = None,
        compute_attribute: Optional[str] = None,
        timeout: int = constants.CC_OPR_TIME_OUT,
    ):
        return self.compute_cluster_manager.create_teradata_compute_cluster(
            compute_profile_name,
            compute_group_name,
            query_strategy,
            compute_map,
            compute_attribute,
            timeout,
        )

    def drop_teradata_compute_cluster(
        self,
        compute_profile_name: str,
        compute_group_name: str,
        delete_compute_group: bool = False,
    ):
        return self.compute_cluster_manager.drop_teradata_compute_cluster(
            compute_profile_name,
            compute_group_name,
            delete_compute_group,
        )

    def resume_teradata_compute_cluster(
        self,
        compute_profile_name: str,
        compute_group_name: str,
    ):
        return self.compute_cluster_manager.resume_teradata_compute_cluster(
            compute_profile_name,
            compute_group_name,
        )

    def suspend_teradata_compute_cluster(
        self,
        compute_profile_name: str,
        compute_group_name: str,
    ):
        return self.compute_cluster_manager.suspend_teradata_compute_cluster(
            compute_profile_name,
            compute_group_name,
        )


@dagster_maintained_resource
@resource(
    config_schema=TeradataResource.to_config_schema(),
    description="This resource is for connecting to the Teradata Vantage",
)
def teradata_resource(context) -> TeradataDagsterConnection:
    """A resource for connecting to the Teradata Vantage. The returned resource object is an
    instance of :py:class:`TeradataConnection`.

    A simple example of loading data into Teradata and subsequently querying that data is shown below:

    Examples:
        .. code-block:: python

            from dagster import job, op
            from dagster_teradata import teradata_resource

            @op(required_resource_keys={'teradata'})
            def get_one(context):
                context.resources.teradata.execute_query('SELECT 1')

            @job(resource_defs={'teradata': teradata_resource})
            def my_teradata_job():
                get_one()

            my_teradata_job.execute_in_process(
                run_config={
                    'resources': {
                        'teradata': {
                            'config': {
                                'host': {'env': 'TERADATA_HOST'},
                                'user': {'env': 'TERADATA_USER'},
                                'password': {'env': 'TERADATA_PASSWORD'},
                                'database': {'env': 'TERADATA_DATABASE'},
                            }
                        }
                    }
                }
            )
    """
    teradata_resource = TeradataResource.from_resource_context(context)
    return TeradataDagsterConnection(
        config=context, log=context.log, teradata_connection_resource=teradata_resource
    )


def fetch_last_updated_timestamps(
    *,
    teradata_connection: teradatasql.TeradataConnection,
    tables: Sequence[str],
    database: Optional[str] = None,
) -> Mapping[str, datetime]:
    """Fetch the last updated times of a list of tables in Teradata.

    If the underlying query to fetch the last updated time returns no results, a ValueError will be raised.

    Args:
        teradata_connection (teradatasql.TeradataConnection): A connection to Teradata.
            Accepts either a TeradataConnection or a sqlalchemy connection object,
            which are the two types of connections emittable from the teradata resource.
        schema (str): The schema of the tables to fetch the last updated time for.
        tables (Sequence[str]): A list of table names to fetch the last updated time for.
        database (Optional[str]): The database of the table. Only required if the connection
            has not been set with a database.

    Returns:
        Mapping[str, datetime]: A dictionary of table names to their last updated time in UTC.
    """
    check.invariant(
        len(tables) > 0, "Must provide at least one table name to query upon."
    )
    tables_str = ", ".join([f"'{table_name}'" for table_name in tables])
    fully_qualified_table_name = "DBC.TablesV"

    query = f"""
    SELECT TableName, CAST(LastAlterTimestamp AS TIMESTAMP(6)) AS LastAltered
    FROM {fully_qualified_table_name}
    WHERE DatabaseName = '{database}' AND TableName IN ({tables_str});
    """
    result = teradata_connection.cursor().execute(query)
    if not result:
        raise ValueError("No results returned from Teradata update time query.")

    result_mapping = {TableName: LastAltered for TableName, LastAltered in result}
    result_correct_case = {}
    for table_name in tables:
        if table_name not in result_mapping:
            raise ValueError(f"Table {table_name} could not be found.")
        last_altered = result_mapping[table_name]
        check.invariant(
            isinstance(last_altered, datetime),
            "Expected last_altered to be a datetime, but it was not.",
        )
        result_correct_case[table_name] = last_altered

    return result_correct_case<|MERGE_RESOLUTION|>--- conflicted
+++ resolved
@@ -70,17 +70,13 @@
         default=None,
         description=("Name of the default database to use."),
     )
-<<<<<<< HEAD
     query_band: Optional[str] = None
-=======
     port: Optional[str] = None
     tmode: Optional[str] = "ANSI"
->>>>>>> 955fb450
     logmech: Optional[str] = None
     browser: Optional[str] = None
     browser_tab_timeout: Optional[int] = None
     browser_timeout: Optional[int] = None
-<<<<<<< HEAD
     console_output_encoding: Optional[str] = Field(
         default="utf-8", description="Console output encoding."
     )
@@ -93,7 +89,6 @@
     bteq_quit_zero: Optional[bool] = Field(
         default=False, description="BTEQ quit zero flag."
     )
-=======
     http_proxy: Optional[str] = None
     http_proxy_user: Optional[str] = None
     http_proxy_password: Optional[str] = None
@@ -110,7 +105,6 @@
     slcrl: Optional[bool] = None
     sslocsp: Optional[bool] = None
     oidc_sslmode: Optional[str] = None
->>>>>>> 955fb450
 
     @property
     @cached_method
@@ -122,18 +116,13 @@
                 "user",
                 "password",
                 "database",
-<<<<<<< HEAD
                 "query_band",
-=======
                 "port",
                 "tmode",
->>>>>>> 955fb450
                 "logmech",
                 "browser",
                 "browser_tab_timeout",
                 "browser_timeout",
-<<<<<<< HEAD
-=======
                 "http_proxy",
                 "http_proxy_user",
                 "http_proxy_password",
@@ -150,7 +139,6 @@
                 "slcrl",
                 "sslocsp",
                 "oidc_sslmode",
->>>>>>> 955fb450
             )
             if self._resolved_config_dict.get(k) is not None
         }
@@ -163,28 +151,6 @@
         if not self.host:
             raise ValueError("Host is required but not provided.")
         connection_params = {"host": self.host}
-<<<<<<< HEAD
-
-        if self.logmech is not None and self.logmech.lower() == "browser":
-            # When logmech is "browser", username and password should not be provided.
-            if self.user is not None or self.password is not None:
-                raise ValueError(
-                    "Username and password should not be specified when logmech is 'browser'"
-                )
-            if self.browser is not None:
-                connection_params["browser"] = self.browser
-            if self.browser_tab_timeout is not None:
-                connection_params["browser_tab_timeout"] = str(self.browser_tab_timeout)
-            if self.browser_timeout is not None:
-                connection_params["browser_timeout"] = str(self.browser_timeout)
-        else:
-            if not self.user:
-                raise ValueError("User is required but not provided.")
-            if not self.password:
-                raise ValueError("Password is required but not provided.")
-            connection_params.update({"user": self.user, "password": self.password})
-=======
->>>>>>> 955fb450
 
         if self.logmech is not None and self.logmech.lower() == "browser":
             # When logmech is "browser", username and password should not be provided.
@@ -206,10 +172,8 @@
             connection_params.update({"user": self.user, "password": self.password})
         if self.database is not None:
             connection_params["database"] = self.database
-<<<<<<< HEAD
         if self.logmech is not None:
             connection_params["logmech"] = self.logmech
-=======
         if self.port is not None:
             connection_params["port"] = self.port
         if self.tmode is not None:
@@ -248,7 +212,6 @@
             connection_params["sslocsp"] = str(self.sslocsp)
         if self.oidc_sslmode is not None:
             connection_params["oidc_sslmode"] = self.oidc_sslmode
->>>>>>> 955fb450
 
         teradata_conn = teradatasql.connect(**connection_params)
         self.set_query_band(self.query_band, teradata_conn)
